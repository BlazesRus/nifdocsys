--- conflicted
+++ resolved
@@ -1,8 +1,8 @@
-#!/usr/bin/python3-64
+#!/usr/bin/python3
 
 # gen_niflib.py
 #
-# This script generates C++ code for Niflib. (Default usr setting is usr/bin/python)
+# This script generates C++ code for Niflib.
 #
 # --------------------------------------------------------------------------
 # Command line options
@@ -20,10 +20,8 @@
 # --------------------------------------------------------------------------
 # ***** BEGIN LICENSE BLOCK *****
 #
-#
 # This file is part of nifxml <https://www.github.com/niftools/nifxml>
-<<<<<<< HEAD
-# Copyright (c) 2017-2020 NifTools
+# Copyright (c) 2017-2019 NifTools
 #
 # This program is free software: you can redistribute it and/or modify
 # it under the terms of the GNU General Public License as published by
@@ -41,26 +39,6 @@
 # Copyright (c) 2005, NIF File Format Library and Tools.
 # All rights reserved.
 #
-=======
-# Copyright (c) 2017-2019 NifTools
-#
-# This program is free software: you can redistribute it and/or modify
-# it under the terms of the GNU General Public License as published by
-# the Free Software Foundation, version 3.
-#
-# This program is distributed in the hope that it will be useful, but
-# WITHOUT ANY WARRANTY; without even the implied warranty of
-# MERCHANTABILITY or FITNESS FOR A PARTICULAR PURPOSE. See the GNU
-# General Public License for more details.
-#
-# You should have received a copy of the GNU General Public License
-# along with this program. If not, see <http://www.gnu.org/licenses/>.
-#
-# This file incorporates work covered by the following copyright and permission notice:
-# Copyright (c) 2005, NIF File Format Library and Tools.
-# All rights reserved.
-#
->>>>>>> 7ec58335
 # Redistribution and use in source and binary forms, with or without
 # modification, are permitted provided that the following conditions
 # are met:
@@ -137,50 +115,6 @@
 
 # The XML to niflib type mapping
 NATIVETYPES = {
-<<<<<<< HEAD
-    'bool': 'bool',
-    'byte': 'byte',
-    'uint': 'unsigned int',
-    'ulittle32': 'unsigned int',
-    'ushort': 'unsigned short',
-    'int': 'int',
-    'short': 'short',
-    'BlockTypeIndex': 'unsigned short',
-    'char': 'byte',
-    'FileVersion': 'unsigned int',
-    'Flags': 'unsigned short',
-    'float': 'float',
-    'hfloat': 'hfloat',
-    'HeaderString': 'HeaderString',
-    'LineString': 'LineString',
-    'Ptr': '*',
-    'Ref': 'Ref',
-    'StringOffset': 'unsigned int',
-    'StringIndex': 'IndexString',
-    'SizedString': 'string',
-    'string': 'IndexString',
-    'Color3': 'Color3',
-    'Color4': 'Color4',
-    # 'ByteColor3' : 'ByteColor3', # TODO: Niflib type
-    # 'ByteColor4' : 'ByteColor4', # TODO: Niflib type
-    'FilePath': 'IndexString',
-    'Vector3': 'Vector3',
-    'Vector4': 'Vector4',
-    'Quaternion': 'Quaternion',
-    'Matrix22': 'Matrix22',
-    'Matrix33': 'Matrix33',
-    # 'Matrix34' : 'Matrix34', # TODO: Niflib type
-    'Matrix44': 'Matrix44',
-    'hkMatrix3': 'InertiaMatrix',
-    'ShortString': 'ShortString',
-    'Key': 'Key',
-    'QuatKey': 'Key',
-    'TexCoord': 'TexCoord',
-    'Triangle': 'Triangle',
-    # 'BSVertexData' : 'BSVertexData',
-    # 'BSVertexDataSSE' : 'BSVertexData',
-    # 'BSVertexDesc' : 'BSVertexDesc'
-=======
     'bool' : 'bool',
     'byte' : 'byte',
     'uint' : 'unsigned int',
@@ -223,7 +157,6 @@
     #'BSVertexData' : 'BSVertexData',
     #'BSVertexDataSSE' : 'BSVertexData',
     #'BSVertexDesc' : 'BSVertexDesc'
->>>>>>> 7ec58335
 }
 
 #
@@ -481,11 +414,7 @@
 # global data
 #
 
-<<<<<<< HEAD
 COPYRIGHT_YEAR = "2005-2020"
-=======
-COPYRIGHT_YEAR = "2005-2019"
->>>>>>> 7ec58335
 
 COPYRIGHT_NOTICE = r'''/* Copyright (c) {0}, NIF File Format Library and Tools
 All rights reserved.  Please see niflib.h for license. */'''.format(COPYRIGHT_YEAR)
@@ -1322,11 +1251,7 @@
     file_name = ROOT_DIR + '/include/gen/' + x.cname + '.h'
     custom_lines = extract_custom_code( file_name )
 
-<<<<<<< HEAD
-    HDR = CFile(open(file_name, 'wb'))
-=======
     HDR = CFile(io.open(file_name, 'wb'))
->>>>>>> 7ec58335
     print("Generating " + file_name)
     HDR.code( FULLGEN_NOTICE )
     HDR.guard( x.cname.upper() )
@@ -1382,11 +1307,7 @@
         file_name = ROOT_DIR + '/src/gen/' + x.cname + '.cpp'
         custom_lines = extract_custom_code( file_name )
 
-<<<<<<< HEAD
-        CPP = CFile(open(file_name, 'wb'))
-=======
         CPP = CFile(io.open(file_name, 'wb'))
->>>>>>> 7ec58335
         print("Generating " + file_name)
         CPP.code( PARTGEN_NOTICE )
         CPP.code()
@@ -1587,11 +1508,7 @@
     custom_lines = extract_custom_code( file_name )
 
     #output new file
-<<<<<<< HEAD
-    HDR = CFile(open(file_name, 'wb'))
-=======
     HDR = CFile(io.open(file_name, 'wb'))
->>>>>>> 7ec58335
     print("Generating " + file_name)
     HDR.code( PARTGEN_NOTICE )
     HDR.guard( x.cname.upper() )
@@ -1682,11 +1599,7 @@
     file_name = ROOT_DIR + '/src/obj/' + x.cname + '.cpp'
     custom_lines = extract_custom_code( file_name )
 
-<<<<<<< HEAD
-    CPP = CFile(open(file_name, 'wb'))
-=======
     CPP = CFile(io.open(file_name, 'wb'))
->>>>>>> 7ec58335
     print("Generating " + file_name)
     CPP.code( PARTGEN_NOTICE )
     CPP.code()
