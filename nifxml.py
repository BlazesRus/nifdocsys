--- conflicted
+++ resolved
@@ -577,13 +577,7 @@
                             self.code("map<NiObjectRef,unsigned int>::const_iterator it = link_map.find( StaticCast<NiObject>(%s) );" % z)
                             self.code("if (it != link_map.end()) {")
                             self.code("NifStream( it->second, %s, info );"%stream)
-<<<<<<< HEAD
-                            self.code("} else {")
-                            self.code("NifStream( 0xFFFFFFFF, %s, info );"%stream)
-                            self.code("}")
-=======
                             self.code("missing_link_stack.push_back( NULL );")
->>>>>>> 167c8053
                             self.code("} else {")
                             self.code("NifStream( 0xFFFFFFFF, %s, info );"%stream)
                             self.code("missing_link_stack.push_back( %s );" %z)
@@ -600,11 +594,7 @@
                             if not y.is_duplicate:
                                 self.code('if ( %s != NULL )\n\trefs.push_back(StaticCast<NiObject>(%s));'%(z,z))
                         elif action == ACTION_GETPTRS and subblock.is_crossref:
-<<<<<<< HEAD
-                            if y.is_declared and not y.is_duplicate:
-=======
                             if not y.is_duplicate:
->>>>>>> 167c8053
                                 self.code('if ( %s != NULL )\n\tptrs.push_back((NiObject *)(%s));'%(z,z))
                 # the following actions don't distinguish between refs and non-refs
                 elif action == ACTION_OUT:
